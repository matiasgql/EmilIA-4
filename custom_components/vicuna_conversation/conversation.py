--- conflicted
+++ resolved
@@ -2,27 +2,6 @@
 
 from typing import Literal
 
-<<<<<<< HEAD
-import openai
-from openai._streaming import AsyncStream
-from openai._types import NOT_GIVEN
-from openai.types.chat import (
-    ChatCompletionChunk,
-    ChatCompletionMessageParam,
-    ChatCompletionAssistantMessageParam,
-    ChatCompletionMessage,
-    ChatCompletionMessageToolCallParam,
-    ChatCompletionSystemMessageParam,
-    ChatCompletionToolMessageParam,
-    ChatCompletionToolParam,
-    ChatCompletionUserMessageParam,
-)
-from openai.types.chat.chat_completion_message_tool_call_param import Function
-from openai.types.shared_params import FunctionDefinition
-from voluptuous_openapi import convert
-
-=======
->>>>>>> 49d545a7
 from homeassistant.components import conversation
 from homeassistant.config_entries import ConfigEntry, ConfigSubentry
 from homeassistant.const import MATCH_ALL, CONF_LLM_HASS_API
@@ -105,10 +84,5 @@
             return err.as_conversation_result()
 
         await self._async_handle_chat_log(chat_log)
-<<<<<<< HEAD
-=======
-
-        return conversation.async_get_result_from_chat_log(user_input, chat_log)
->>>>>>> 49d545a7
 
         return conversation.async_get_result_from_chat_log(user_input, chat_log)